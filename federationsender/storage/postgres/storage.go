--- conflicted
+++ resolved
@@ -73,8 +73,8 @@
 		return nil, err
 	}
 	d.Database = shared.Database{
-<<<<<<< HEAD
 		DB:                            d.db,
+    Cache:                         cache,
 		Writer:                        d.writer,
 		FederationSenderJoinedHosts:   joinedHosts,
 		FederationSenderQueuePDUs:     queuePDUs,
@@ -84,17 +84,6 @@
 		FederationSenderBlacklist:     blacklist,
 		FederationSenderInboundPeeks:  inboundPeeks,
 		FederationSenderOutboundPeeks: outboundPeeks,
-=======
-		DB:                          d.db,
-		Cache:                       cache,
-		Writer:                      d.writer,
-		FederationSenderJoinedHosts: joinedHosts,
-		FederationSenderQueuePDUs:   queuePDUs,
-		FederationSenderQueueEDUs:   queueEDUs,
-		FederationSenderQueueJSON:   queueJSON,
-		FederationSenderRooms:       rooms,
-		FederationSenderBlacklist:   blacklist,
->>>>>>> bad81c02
 	}
 	if err = d.PartitionOffsetStatements.Prepare(d.db, d.writer, "federationsender"); err != nil {
 		return nil, err
