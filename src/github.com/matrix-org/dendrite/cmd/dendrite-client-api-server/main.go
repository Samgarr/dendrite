--- conflicted
+++ resolved
@@ -15,94 +15,21 @@
 package main
 
 import (
-<<<<<<< HEAD
 	"github.com/matrix-org/dendrite/clientapi"
+	"github.com/matrix-org/dendrite/common"
 	"github.com/matrix-org/dendrite/common/basecomponent"
-=======
-	"flag"
-	"net/http"
-	"os"
-
-	"github.com/opentracing/opentracing-go"
-
-	"github.com/gorilla/mux"
-	"github.com/matrix-org/dendrite/clientapi/auth/storage/accounts"
-	"github.com/matrix-org/dendrite/clientapi/auth/storage/devices"
-	"github.com/matrix-org/dendrite/clientapi/consumers"
-	"github.com/matrix-org/dendrite/clientapi/producers"
-	"github.com/matrix-org/dendrite/clientapi/routing"
-	"github.com/matrix-org/dendrite/common"
-	"github.com/matrix-org/dendrite/common/config"
->>>>>>> 0fc64328
 	"github.com/matrix-org/dendrite/common/keydb"
 	"github.com/matrix-org/dendrite/common/transactions"
 )
 
 func main() {
-<<<<<<< HEAD
 	cfg := basecomponent.ParseFlags()
-
-	base := basecomponent.NewBaseDendrite(cfg, "ClientAPI")
-	defer base.Close() // nolint: errcheck
-=======
-	common.SetupLogging(logDir)
-
-	flag.Parse()
-
-	cfg, err := config.Load(*configPath)
-	if err != nil {
-		log.Fatalf("Invalid config file: %s", err)
-	}
 
 	tracers := common.NewTracers(cfg)
 	defer tracers.Close() // nolint: errcheck
 
-	err = tracers.InitGlobalTracer("Dendrite - ClientAPI")
-	if err != nil {
-		log.WithError(err).Fatalf("Failed to start tracer")
-	}
-
-	queryAPI := api.NewRoomserverQueryAPIHTTP(cfg.RoomServerURL(), nil)
-	aliasAPI := api.NewRoomserverAliasAPIHTTP(cfg.RoomServerURL(), nil)
-	inputAPI := api.NewRoomserverInputAPIHTTP(cfg.RoomServerURL(), nil)
-
-	roomserverProducer := producers.NewRoomserverProducer(inputAPI)
-
-	kafkaProducer, err := sarama.NewSyncProducer(cfg.Kafka.Addresses, nil)
-	if err != nil {
-		log.WithFields(log.Fields{
-			log.ErrorKey: err,
-			"addresses":  cfg.Kafka.Addresses,
-		}).Panic("Failed to setup kafka producers")
-	}
-
-	userUpdateProducer := &producers.UserUpdateProducer{
-		Producer: kafkaProducer,
-		Topic:    string(cfg.Kafka.Topics.UserUpdates),
-	}
-
-	syncProducer := &producers.SyncAPIProducer{
-		Producer: kafkaProducer,
-		Topic:    string(cfg.Kafka.Topics.OutputClientData),
-	}
-
-	federation := gomatrixserverlib.NewFederationClient(
-		cfg.Matrix.ServerName, cfg.Matrix.KeyID, cfg.Matrix.PrivateKey,
-	)
-
-	accountDB, err := accounts.NewDatabase(tracers, string(cfg.Database.Account), cfg.Matrix.ServerName)
-	if err != nil {
-		log.Panicf("Failed to setup account database(%q): %s", cfg.Database.Account, err.Error())
-	}
-	deviceDB, err := devices.NewDatabase(tracers, string(cfg.Database.Device), cfg.Matrix.ServerName)
-	if err != nil {
-		log.Panicf("Failed to setup device database(%q): %s", cfg.Database.Device, err.Error())
-	}
-	keyDB, err := keydb.NewDatabase(tracers, string(cfg.Database.ServerKey))
-	if err != nil {
-		log.Panicf("Failed to setup key database(%q): %s", cfg.Database.ServerKey, err.Error())
-	}
->>>>>>> 0fc64328
+	base := basecomponent.NewBaseDendrite(cfg, tracers, "ClientAPI")
+	defer base.Close() // nolint: errcheck
 
 	accountDB := base.CreateAccountsDB()
 	deviceDB := base.CreateDeviceDB()
@@ -110,39 +37,13 @@
 	federation := base.CreateFederationClient()
 	keyRing := keydb.CreateKeyRing(federation.Client, keyDB)
 
-<<<<<<< HEAD
 	alias, input, query := base.CreateHTTPRoomserverAPIs()
 	cache := transactions.New()
 
 	clientapi.SetupClientAPIComponent(
-		base, deviceDB, accountDB, federation, &keyRing,
+		base, tracers, deviceDB, accountDB, federation, &keyRing,
 		alias, input, query, cache,
 	)
-=======
-	kafkaConsumer, err := sarama.NewConsumer(cfg.Kafka.Addresses, nil)
-	if err != nil {
-		log.WithFields(log.Fields{
-			log.ErrorKey: err,
-			"addresses":  cfg.Kafka.Addresses,
-		}).Panic("Failed to setup kafka consumers")
-	}
-
-	consumer := consumers.NewOutputRoomEventConsumer(cfg, kafkaConsumer, accountDB, queryAPI, opentracing.GlobalTracer())
-	if err = consumer.Start(); err != nil {
-		log.Panicf("startup: failed to start room server consumer")
-	}
-
-	log.Info("Starting client API server on ", cfg.Listen.ClientAPI)
-
-	api := mux.NewRouter()
-	routing.Setup(
-		api, *cfg, roomserverProducer,
-		queryAPI, aliasAPI, accountDB, deviceDB, federation, keyRing,
-		userUpdateProducer, syncProducer,
-		opentracing.GlobalTracer(),
-	)
-	common.SetupHTTPAPI(http.DefaultServeMux, common.WrapHandlerInCORS(api))
->>>>>>> 0fc64328
 
 	base.SetupAndServeHTTP(string(base.Cfg.Listen.ClientAPI))
 }